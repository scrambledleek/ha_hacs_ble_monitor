--- conflicted
+++ resolved
@@ -5,15 +5,9 @@
 
 # NB!: This is a Beta version
 
-<<<<<<< HEAD
 # Changes in 0.9.7 beta
 
 - Added support for the ATC advertisment type for LYWSD03MMC sensors from both the firmware by `ATC1441`, available [here](https://github.com/atc1441/ATC_MiThermometer), and the improved firmware by `pvvx` available [here](https://github.com/pvvx/ATC_MiThermometer). Both custom firmwares broadcast temperature, humidity, battery voltage and battery level in percent. The last firmware is able to send advertisements in multimple formats at the same time. It's however advised to use the advertisement type `custom` to get the best accuracy. Reloading the integration is needed to receive the voltage sensor after switching the firmware)
-=======
-# Changes in 0.9.6 beta
-
-- Added support for Cleargrass Qingping Temperature Humidity sensor (CGDK2). Note that this sensor requires an encryption key. 
->>>>>>> 5de4137d
 
 {% endif %}
 {% if installed or pending_update %}
@@ -89,7 +83,7 @@
 
   (small square body, segment LCD, broadcasts temperature and humidity once in about 10 minutes and battery level once in an hour (original firmware). With the original firmware, advertisements are encrypted, therefore you need to set an encryption key in your configuration, see for instructions the [encryption_key](#encryption_key) option (not needed for sensors with custom firmware).
   
-  `ble_monitor` also supports custom ATC firmware (both the firmware by `ATC1441`, available [here](https://github.com/atc1441/ATC_MiThermometer), and the improved firmware by `pvvx` available [here](https://github.com/pvvx/ATC_MiThermometer). Both custom firmwares broadcast temperature, humidity, battery voltage and battery level in percent. The last firmware is able to send advertisements in multimple formats at the same time. It's however advised to use the advertisement type `custom` to get the best accuracy. Reloading the integration is needed to receive the voltage sensor after switching the firmware)
+  `ble_monitor` also supports custom ATC firmware (both the firmware by `ATC1441`, available [here](https://github.com/atc1441/ATC_MiThermometer), and the improved firmware by `pvvx` available [here](https://github.com/pvvx/ATC_MiThermometer). Both custom firmware's broadcast temperature, humidity, battery voltage and battery level in percent. The last firmware is able to send advertisements in multiple formats at the same time. It's however advised to use the advertisement type `custom` to get the best accuracy. Reloading the integration is needed to receive the voltage sensor after switching the firmware)
   
   ![LYWSD03MMC](https://raw.github.com/custom-components/ble_monitor/master/pictures/LYWSD03MMC.jpg)
 
