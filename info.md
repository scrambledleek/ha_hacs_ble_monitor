
[![hacs_badge](https://img.shields.io/badge/HACS-Custom-orange.svg)](https://github.com/custom-components/hacs)

{% if prerelease %}

# NB!: This is a Beta version

<<<<<<< HEAD
# Changes in 1.1.1-beta

- Add support for Xiaomi Mi Motion Sensor 2 (RTCGQ02LM). Note that the sensor needs an encryption key.
=======
# Changes in 1.1.0-beta

- Update of the latest changes from aioblescan into our component
- Code cleaning of the parser (by @SeiTaN)
>>>>>>> 79afc66f

{% endif %}
{% if installed or pending_update %}

# Changes in 1.1.0

- Update of the latest changes from aioblescan into our component
- Code cleaning of the parser (by @SeiTaN)

{% endif %}

# Passive BLE Monitor integration

### Xiaomi Mijia BLE MiBeacon Monitor

<!-- TOC -->

- [INTRODUCTION](#introduction)
- [SUPPORTED SENSORS](#supported-sensors)
- [HOW TO INSTALL](#how-to-install)
  - [1. Grant permissions for Python to have rootless access to the HCI interface](#1-grant-permissions-for-python-to-have-rootless-access-to-the-hci-interface)
  - [2. Install the custom integration](#2-install-the-custom-integration)
  - [3. Add your sensors to the MiHome app if you haven’t already](#3-add-your-sensors-to-the-mihome-app-if-you-havent-already)
  - [4. Configure the integration](#4-configure-the-integration)
    - [4a. Configuration in the User Interface](#4a-configuration-in-the-user-interface)
    - [4b. Configuration in YAML](#4b-configuration-in-yaml)
- [CONFIGURATION PARAMETERS](#configuration-parameters)
  - [Configuration parameters at component level](#configuration-parameters-at-component-level)
  - [Configuration parameters at device level](#configuration-parameters-at-device-level)
  - [Configuration in the User Interface](#configuration-in-the-user-interface)
  - [Configuraton in YAML](#configuraton-in-yaml)
  - [Deleting devices and sensors](#deleting-devices-and-sensors)
- [FREQUENTLY ASKED QUESTIONS](#frequently-asked-questions)
- [CREDITS](#credits)
- [FORUM](#forum)

<!-- /TOC -->

## INTRODUCTION

This custom component is an alternative for the standard build in [mitemp_bt](https://www.home-assistant.io/integrations/mitemp_bt/) integration that is available in Home Assistant and supports much more sensors than the build in integration. Unlike the original `mitemp_bt` integration, which is getting its data by polling the device with a default five-minute interval, this custom component is parsing the Bluetooth Low Energy packets payload that is constantly emitted by the sensor. The packets payload may contain temperature/humidity/battery and other data. Advantage of this integration is that it doesn't affect the battery as much as the built-in integration. It also solves connection issues some people have with the standard integration (due to passivity and the ability to collect data from multiple bt-interfaces simultaneously). Read more in the [FAQ](https://github.com/custom-components/ble_monitor/blob/master/faq.md#why-is-this-component-called-passive-and-what-does-it-mean).

## SUPPORTED SENSORS

- LYWSDCGQ

  (round body, segment LCD, broadcasts temperature, humidity and battery level, about 20 readings per minute)
  
  ![LYWSDCGQ](https://raw.github.com/custom-components/ble_monitor/master/pictures/LYWSDCGQ.jpg)
  
- CGG1

  (round body, E-Ink, broadcasts temperature, humidity and battery level, about 20 readings per minute. There are two versions, with encryption and without encryption. We expect that you can check which version you have by looking at the back of the sensor. The ones with encryption have a `qingping` logo at the back (left picture), while the ones without encryption don't have any logo (right picture)) 

  ![CGG1](https://raw.github.com/custom-components/ble_monitor/master/pictures/CGG1-back.png)

  For sensors with encryption, you will need to set the encryption key in your configuration, see for instructions the [encryption_key](#encryption_key) option)

  ![CGG1](https://raw.github.com/custom-components/ble_monitor/master/pictures/CGG1.png)

- CGDK2

  (round body, E-Ink, broadcasts temperature, humidity and battery level, about 10 readings per minute, advertisements are encrypted, therefore you need to set the key in your configuration, see for instructions the [encryption_key](#encryption_key) option)

  ![CGDK2](https://raw.github.com/custom-components/ble_monitor/master/pictures/CGDK2.png)

- LYWSD02

  (rectangular body, E-Ink, broadcasts temperature, humidity and battery level (battery level is available for firmware version 1.1.2_00085 and later), about 20 readings per minute)

  ![LYWSD02](https://raw.github.com/custom-components/ble_monitor/master/pictures/LYWSD02.jpeg)
  
- LYWSD03MMC

  (small square body, segment LCD, broadcasts temperature and humidity once in about 10 minutes and battery level once in an hour (original firmware). With the original firmware, advertisements are encrypted, therefore you need to set an encryption key in your configuration, see for instructions the [encryption_key](#encryption_key) option (not needed for sensors with custom firmware).
 
  `ble_monitor` also supports custom ATC firmware (both the firmware by `ATC1441`, available [here](https://github.com/atc1441/ATC_MiThermometer), and the improved firmware by `pvvx` available [here](https://github.com/pvvx/ATC_MiThermometer)). Both custom firmware's broadcast temperature, humidity, battery voltage and battery level in percent (note that both battery sensors are only visible as sensor with `batt_entities: True`). Reloading the integration is needed to receive the voltage sensor after switching the firmware. For the `pvvx` firmware, it is advised to change the `advertisement type` from `all` to `custom`. Sending multiple advertisment types at the same time might cause the voltage sensor from not showing up, depending on which advertisement comes first. The advertisement type `custom` will also result in a higher accuracy.   
  
  ![LYWSD03MMC](https://raw.github.com/custom-components/ble_monitor/master/pictures/LYWSD03MMC.jpg)

- CGD1

  (Qingping Cleargrass CGD1 alarm clock, segment LCD, broadcasts temperature and humidity (once in about 3 minutes?), and battery level (we do not have accurate periodicity information yet). The sensor sends BLE advertisements in Xiaomi MiBeacon format and Qingping format. Qingping advertisements are not encrypted. Xiaomi MiBeacon advertisements are encrypted, if you want to receive both advertisements, you need to set the key in your configuration, see for instructions the [encryption_key](#encryption_key) option)

  ![CGD1](https://raw.github.com/custom-components/ble_monitor/master/pictures/CGD1.jpg)

- CGP1W

  (Qingping Cleargrass indoor weather station with Atmospheric pressure measurement, broadcasts temperature, humidity, air pressure and and battery level (we do not have accurate periodicity information yet))

  ![CGD1](https://raw.github.com/custom-components/ble_monitor/master/pictures/CGP1W.jpg)

- MHO-C303

  (Alarm clock, rectangular body, E-Ink, broadcasts temperature, humidity and battery level, about 20 readings per minute)
  
  ![MHO-C303](https://raw.github.com/custom-components/ble_monitor/master/pictures/MHO-C303.png)

- MHO-C401
  
  (small square body, E-Ink display, broadcasts temperature and humidity once in about 10 minutes and battery level once in an hour, advertisements are encrypted, therefore you need to set the key in your configuration, see for instructions the [encryption_key](#encryption_key) option)
  
  ![MHO-C401](https://raw.github.com/custom-components/ble_monitor/master/pictures/MHO-C401.jpg)

- JQJCY01YM

  (Xiaomi Honeywell Formaldehyde Sensor, OLED display, broadcasts temperature, humidity, formaldehyde (mg/m³) and battery level, about 50 messages per minute)
  
  ![supported sensors](https://raw.github.com/custom-components/ble_monitor/master/pictures/JQJCY01YM.jpg)

- HHCCJCY01

  (MiFlora, broadcasts temperature, moisture, illuminance, conductivity, 1 reading per minute, no battery info with firmware v3.2.1)
  
  ![HHCCJCY01](https://raw.github.com/custom-components/ble_monitor/master/pictures/HHCCJCY01.jpg)

- GCLS002

  (VegTrug Grow Care Garden, similar to MiFlora HHCCJCY01)

  ![GCLS002](https://raw.github.com/custom-components/ble_monitor/master/pictures/GCLS002.png)

- HHCCPOT002

  (FlowerPot, RoPot, broadcasts moisture and conductivity, 2 readings per minute, no battery info with firmware v1.2.6)
  
  ![HHCCPOT002](https://raw.github.com/custom-components/ble_monitor/master/pictures/HHCCPOT002.jpg)

- WX08ZM

  (Xiaomi Mija Mosquito Repellent, Smart version, broadcasts switch state, tablet resource, battery level, about 50 messages per minute)

  ![WX08ZM](https://raw.github.com/custom-components/ble_monitor/master/pictures/WX08ZM.jpg)

- MCCGQ02HL

  (Xiaomi Mijia Window Door Sensor 2, broadcasts opening state, light state and battery level. Advertisements are encrypted, therefore you need to set an encryption key in your configuration, see for instructions the [encryption_key](#encryption_key) option. Battery level is only send once in approximately 24 hours.)
  
  ![MCCGQ02HL](https://raw.github.com/custom-components/ble_monitor/master/pictures/MCCGQ02HL.png)

- YM-K1501

  (Xiaomi Mijia Smart kettle, experimental support, collecting data. The switch entity has an extra `ext_state` attribute, with the following values: `0` - kettle is idle, `1` - kettle is heating water, `2` - warming function is active with boiling, `3` - warming function is active without boiling)
  
  ![YM-K1501](https://raw.github.com/custom-components/ble_monitor/master/pictures/YM-K1501.png)

- V-SK152

  (Viomi Smart Kettle, experimental support, collecting data, `ext_state` attribute as in YM-K1501, data broadcasted every 30 seconds)

  ![V-SK152](https://raw.github.com/custom-components/ble_monitor/master/pictures/V-SK152.png)

- SJWS01LM

  (Xiaomi Smart Water Leak Sensor. Broadcasts moisture state (wet/dry), advertisements are encrypted, therefore you need to set the key in your configuration, see for instructions the [encryption_key](#encryption_key) option)

  ![SJWS01LM](https://github.com/custom-components/ble_monitor/blob/master/pictures/SJWS01LM.png)

- MJYD02YL

  (Xiaomi Motion Activated Night Light. Broadcasts light state (`light detected/no light`), motion (`motion detected/clear`) and battery state, advertisements are encrypted, therefore you need to set the key in your configuration, see for instructions the [encryption_key](#encryption_key) option. 
  
  Light state is broadcasted once every 5 minutes when no motion is detected, when motion is detected the sensor also broadcasts the light state. Motion state is broadcasted when motion is detected, but is also broadcasted once per 5 minutes. If this message is within 30 seconds after motion, it's broadcasting `motion detected`, if it's after 30 seconds, it's broadcasting `motion clear`. Additonally, `motion clear` messages are broadcasted at 2, 5, 10, 20 and 30 minutes after the last motion. You can use the [reset_timer](#reset_timer) option if you want to use a different time to set the sensor to `motion clear`. Battery is broadcasted once every 5 minutes. 
  
  ![MJYD02YL](https://github.com/custom-components/ble_monitor/blob/master/pictures/MJYD02YL.jpg)

- MUE4094RT

  (Xiaomi Philips Bluetooth Night Light. Broadcasts motion detection (only `motion detected`, no light or battery state). Sensor does not broadcast `motion clear` advertisements. It is therefore required to use the [reset_timer](#reset_timer) option with a value that is not 0)
  
  ![MUE4094RT](https://github.com/custom-components/ble_monitor/blob/master/pictures/MUE4094RT.jpg)

- RTCGQ02LM

  (Xiaomi Mi Motion Sensor 2. Broadcasts light state (`light detected/no light`), motion (`motion detected/clear`), button press and battery state, advertisements are encrypted, therefore you need to set the key in your configuration, see for instructions the [encryption_key](#encryption_key) option.
  
  Light state is broadcasted once every 5 minutes when no motion is detected, and at the same time as a motion detected message. You can use the [reset_timer](#reset_timer) option to specify the time the sensor reports `motion clear` after the last detected motion message. The sensor also broadcasts `single press` if you press the button. After each button press, the sensor state shortly shows `single press` and will return to `no press` after 1 second. The sensor has an attribute which shows the `last button press`. You can use the state change event to trigger an automation in Home Assistant. Battery is broadcasted once every few hours. 

  ![RTCGQ02LM](https://github.com/custom-components/ble_monitor/blob/master/pictures/RTCGQ02LM.png)

- MMC-T201-1

  (Xiaomi Miaomiaoce Digital Baby Thermometer. Broadcasts temperature and battery state. The calculated body temperature is displayed in BLE Monitor, please note the disclaimer below. About 15-20 messages per minute)
  
  **DISCLAIMER**
  
  The sensor sends two temperatures in the BLE advertisements, that are converted to a body temperature with a certain algorithm in the original app. We tried to reverse engineering this relation, but we were only able to approximate the relation in the range of 36.5°C - 37.9°C at this moment. It has not been calibrated at elevated body temperature (e.g. if someone has a fever), so measurements displayed in Home Assistant might be different (wrong) compared to those reported in the app. It is therefore advised NOT to rely on the measurements in BLE monitor if you want to monitor your or other peoples body temperature / health). If you have additional measurements, especially outside the investigated range, please report them in this [issue](https://github.com/custom-components/ble_monitor/issues/264).
  
  ![MMC-T201-1](https://github.com/custom-components/ble_monitor/blob/master/pictures/MMC-T201-1.jpg)

- YLAI003

  (Yeelight Smart Wireless Switch (YLAI003). Broadcasts `single press`, `double press` and `long press`. After each button press, the sensor state shortly shows the type of press and will return to `no press` after 1 second. The sensor has an attribute which shows the `last button press`. You can use the state change event to trigger an automation in Home Assistant. Advertisements are encrypted, you need to set the encryption key in your configuration, see for instructions the [encryption_key](#encryption_key) option)

  ![YLAI003](https://github.com/custom-components/ble_monitor/blob/master/pictures/YLAI003.jpg)

*The amount of actually received data is highly dependent on the reception conditions (like distance and electromagnetic ambiance), readings numbers are indicated for good RSSI (Received Signal Strength Indicator) of about -75 till -70dBm.*

**Do you want to request support for a new sensor? In the [FAQ](https://github.com/custom-components/ble_monitor/blob/master/faq.md#my-sensor-from-the-xiaomi-ecosystem-is-not-in-the-list-of-supported-ones-how-to-request-implementation) you can read instructions how to request support for other sensors.**

## HOW TO INSTALL

### 1. Grant permissions for Python to have rootless access to the HCI interface

This is usually only needed for alternative installations of Home Assistant that only install Home Assistant core.

- to grant access:

     ```shell
     sudo setcap 'cap_net_raw,cap_net_admin+eip' `readlink -f \`which python3\``
     ```

- to verify:

     ```shell
     sudo getcap `readlink -f \`which python3\``
     ```

*In case you get a PermissionError, check the [Frequently Asked Questions (FAQ) page](faq.md).

### 2. Install the custom integration

The easiest way to install the BLE Monitor integration is with [HACS](https://hacs.xyz/). First install [HACS](https://hacs.xyz/) if you don't have it yet. After installation you can find this integration in the HACS store under integrations.

Alternatively, you can install it manually. Just copy paste the content of the `ble_monitor/custom_components` folder in your `config/custom_components` directory. As example, you will get the `sensor.py` file in the following path: `/config/custom_components/ble_monitor/sensor.py`. The disadvantage of a manual installation is that you won't be notified about updates.

### 3. Add your sensors to the MiHome app if you haven’t already

Many Xiaomi ecosystem sensors (maybe all) do not broadcast BLE advertisements containing useful data until they have gone through the "pairing" process in the MiHome app. The encryption key is also (re)set when adding the sensor to the MiHome app, so do this first. Some sensors also support alternative firmware, which doesn't need to be paired to MiHome.

### 4. Configure the integration

There are two ways to configure the integration and your devices (sensors), in the User Interface (UI) or in your YAML configuration file. Choose one method, you can't use both ways at the same time. You are able to switch from one to the other, at any time.

#### 4a. Configuration in the User Interface

Make sure you restart Home Assistant after the installation in HACS. After the restart, go to **Configuration** in the side menu in Home Assistant and select **Integrations**. Click on **Add Integrations** in the bottom right corner and search for **Passive BLE Monitor** to install. This will open the configuration menu with the default settings. The options are explained in the [configuration parameters](#configuration-parameters) section below and can also be changed later in the options menu. After a few seconds, the sensors should be added to your Home Assistant automatically. Note that the actual measurements require at least one [period](#period) to become visible.

  ![Integration setup](https://github.com/custom-components/ble_monitor/raw/master/pictures/configuration_screen.png)

#### 4b. Configuration in YAML

Alternatively, you can add the configuration in `configuration.yaml` as explained below. The options are the same as in the UI and are explained in the [configuration parameters](#configuration-parameters) section below. After adding your initial configuration to your YAML file, or applying a configuration change in YAML, a restart is required to load the new configuration. After a few minutes, the sensors should be changed/added to your Home Assistant automatically (at least one [period](#period) required).

An example of `configuration.yaml` with the minimum configuration is:

```yaml
ble_monitor:
```

An example of `configuration.yaml` with all optional parameters is:

```yaml
ble_monitor:
  hci_interface: 0
  discovery: True
  active_scan: False
  report_unknown: False
  batt_entities: False
  decimals: 1
  period: 60
  log_spikes: False
  use_median: False
  restore_state: False
  devices:
    - mac: 'A4:C1:38:2F:86:6C'
      name: 'Livingroom'
      encryption_key: '217C568CF5D22808DA20181502D84C1B'
      temperature_unit: C
      decimals: 2
      use_median: False
      restore_state: default
    - mac: 'C4:3C:4D:6B:4F:F3'
      name: 'Bedroom'
      temperature_unit: F
    - mac: 'B4:7C:8D:6D:4C:D3'
      reset_timer: 30
```

Note: The encryption_key parameter is only needed for sensors, for which it is [pointed](#supported-sensors) that their messages are encrypted.

## CONFIGURATION PARAMETERS

### Configuration parameters at component level

#### hci_interface

   (positive integer or list of positive integers)(Optional) This parameter is used to select the bt-interface used. 0 for hci0, 1 for hci1 and so on. On most systems, the interface is hci0. In addition, if you need to collect data from several interfaces, you can specify a list of interfaces:

```yaml
ble_monitor:
  hci_interface:
    - 0
    - 1
```

   Default value: 0

#### discovery

   (boolean)(Optional) By default, the component creates entities for all discovered, supported sensors. However, situations may arise where you need to limit the list of sensors. For example, when you receive data from neighboring sensors, or when data from part of your sensors are received using other equipment, and you don't want to see entities you do not need. To resolve this issue, simply add an entry of each MAC-address of the sensors you need under `devices`, by using the `mac` option, and set the `discovery` option to False:

```yaml
ble_monitor:
  discovery: False
  devices:
    - mac: '58:C1:38:2F:86:6C'
    - mac: 'C4:FA:64:D1:61:7D'
```

Data from sensors with other addresses will be ignored. Default value: True

#### active_scan

   (boolean)(Optional) In active mode scan requests will be sent, which is most often not required, but slightly increases the sensor battery consumption. 'Passive mode' means that you are not sending any request to the sensor but you are just receiving the advertisements sent by the BLE devices. This parameter is a subject for experiment. Default value: False

#### report_unknown

   (boolean)(Optional) This option is needed primarily for those who want to request an implementation of device support that is not in the list of [supported sensors](#supported-sensors). If you set this parameter to `True`, then the component will log all messages from unknown Xiaomi ecosystem devices to the Home Assitant log (`logger` component must be enabled). **Attention!** Enabling this option can lead to huge output to the Home Assistant log, do not enable it if you do not need it! Details in the [FAQ](https://github.com/custom-components/ble_monitor/blob/master/faq.md#my-sensor-from-the-xiaomi-ecosystem-is-not-in-the-list-of-supported-ones-how-to-request-implementation). Default value: False

#### batt_entities

   (boolean)(Optional) By default, the battery information will be presented only as a sensor attribute called `battery level`. If you set this parameter to `True`, then the battery sensor entity will be additionally created - `sensor.ble_battery_ <sensor_mac_address>`. Default value: False

#### rounding [DEPRECATED]

   (boolean)(Optional) This option has been deprecated from `ble_monitor` 1.0.0. Enable/disable rounding of the average of all measurements taken within the number seconds specified with 'period'. This option is designed to disable rounding and thus keep the full average accuracy. When disabled, the `decimals` option is ignored. Default value: True

#### decimals

   (positive integer)(Optional) Number of decimal places to round. This setting can be overruled with for specific devices with settings [at device level](#configuration-parameters-at-device-level). Default value: 1

#### period

   (positive integer)(Optional) The period in seconds during which the sensor readings are collected and transmitted to Home Assistant after averaging. Default value: 60.

   *To clarify the difference between the sensor broadcast interval and the component measurement period: The LYWSDCGQ transmits 20-25 valuable BT LE messages (RSSI -75..-70 dBm). During the period = 60 (seconds), the component accumulates all these 20-25 messages, and after the 60 seconds expires, averages them and updates the sensor status in Home Assistant. The period does not affect the consumption of the sensor. It only affects the Home Assistant sensor update rate and the number of averaged values. We cannot change the frequency with which sensor sends data.*

#### log_spikes

   (boolean)(Optional) Puts information about each erroneous spike in the Home Assistant log. Default value: False
  
   *There are reports (pretty rare) that some sensors tend to sometimes produce erroneous values that differ markedly from the actual ones. Therefore, if you see inexplicable sharp peaks or dips on the temperature or humidity graph, I recommend that you enable this option so that you can see in the log which values were qualified as erroneous. The component discards values that exceeds the sensor’s measurement capabilities. These discarded values are given in the log records when this option is enabled. If erroneous values are within the measurement capabilities (-40..60°C and 0..100%H), there are no messages in the log. If your sensor is showing this, there is no other choice but to calculate the average as the median (next option).*

#### use_median

   (boolean)(Optional) Use median as sensor output instead of mean (helps with "spiky" sensors). Please note that both the median and the mean values in any case are present as the sensor state attributes. This setting can be overruled with for specific devices with settings [at device level](#configuration-parameters-at-device-level). Default value: False
  
   *The difference between the mean and the median is that the median is **selected** from the sensor readings, and not calculated as the average. That is, the median resolution is equal to the resolution of the sensor (one tenth of a degree or percent), while the mean allows you to slightly increase the resolution (the longer the measurement period, the larger the number of values will be averaged, and the higher the resolution can be achieved, if necessary with disabled rounding).*

#### restore_state

   (boolean)(Optional) This option will, when set to `True`, restore the state of the sensors immediately after a restart of Home Assistant to the state right before the restart. The integration needs some time (see [period](#period) option) after a restart before it shows the actual data in Home Assistant. During this time, the integration receives data from your sensors and calculates the mean or median values of these measurements. During this period, the entity will have a state "unknown" or "unavailable" when `restore_state` is set to `False`. Setting it to `True` will prevent this, as it restores the old state, but could result in sensors having the wrong state, e.g. if the state has changed during the restart. By default, this option is disabled, as especially the binary sensors would rely on the correct state. If you only use measuring sensors like temperature sensors, this option can be safely set to `True`. It is also possible to overrule this setting for specific devices with settings [at device level](#configuration-parameters-at-device-level). Default value: False

### Configuration parameters at device level

#### devices

   (Optional) The devices option is used for setting options at the level of the device and/or if you want to whitelist certain sensors with the `discovery` option. Note that if you use the `devices` option, the `mac` option is also required.

### Configuration in the User Interface

   To add a device, open the options menu of the integration and select **Add Device** in the device drop down menu and click on Submit. You can modify existing configured devices in a similar way, by selecting your device in the same drop down menu and clicking on Submit. Both will show the following form.

  ![device setup](https://github.com/custom-components/ble_monitor/raw/master/pictures/device_screen.png)

### Configuraton in YAML

   To add a device, add the following to your `configuration.yaml`

```yaml
ble_monitor:
  devices:
    - mac: 'A4:C1:38:2F:86:6C'
      name: 'Livingroom'
      encryption_key: '217C568CF5D22808DA20181502D84C1B'
      temperature_unit: C
      decimals: 2
      use_median: False
      restore_state: default
    - mac: 'C4:3C:4D:6B:4F:F3'
      reset_timer: 30
```

#### mac

   (string)(Required) The `mac` option (`MAC address` in the UI) is used to identify your sensor device based on its mac-address. This allows you to define other additional options for this specific sensor device and/or to whitelist it with the `discovery` option. You can find the MAC address in the attributes of your sensor (`Developers Tools` --> `States`). For deleting devices see the instructions [below](#deleting-devices-and-sensors).

#### name

   When using configuration in the User Interface, you can modify the device name by opening your device, via configuration, integrations and clicking on devices on the BLE monitor tile. Select the device you want to change the name of and click on the cogwheel in the topright corner, where you can change the name. You will get a question wether you want to rename the individual sensor entities of this device as well (normally, it is advised to do this).

   (string)(Optional) When using YAML, you can use the `name` option to link a device name and sensor name to the mac-address of the sensor device. Using this option (or changing a name) will create new sensor entities. The old data won't be transfered to the new sensor. The old sensor entities can be safely deleted afterwards, but this has to be done manually at the moment, see the instructions [below](#deleting-devices-and-sensors). The sensors are named with the following convention: `sensor.ble_sensortype_device_name` (e.g. `sensor.ble_temperature_livingroom`) in stead of the default `ble_sensortype_mac` (e.g. `sensor.ble_temperature_A4C1382F86C`). You will have to update your lovelace cards, automation and scripts after each change. Note that you can still override the entity_id from the UI. Default value: Empty

```yaml
ble_monitor:
  devices:
    - mac: 'A4:C1:38:2F:86:6C'
      name: 'Livingroom'
```

#### encryption_key

   (string, 32 characters)(Optional) This option is used for sensors broadcasting encrypted advertisements. The encryption key should be 32 characters (= 16 bytes). This is only needed for LYWSD03MMC, CGD1, MCCGQ02HL and MHO-C401 sensors (original firmware only). The case of the characters does not matter. The keys below are an example, you need your own key(s)! Information on how to get your key(s) can be found [here](https://github.com/custom-components/ble_monitor/blob/master/faq.md#my-sensors-ble-advertisements-are-encrypted-how-can-i-get-the-key). Default value: Empty

```yaml
ble_monitor:
  devices:
    - mac: 'A4:C1:38:2F:86:6C'
      encryption_key: '217C568CF5D22808DA20181502D84C1B'
```

#### temperature_unit

   (C or F)(Optional) Most sensors are sending temperature measurements in Celsius (C), which is the default assumption for `ble_monitor`. However, some sensors, like the `LYWSD03MMC` sensor with custom firmware will start sending temperature measurements in Fahrenheit (F) after changing the display from Celsius to Fahrenheit. This means that you will have to tell `ble_monitor` that it should expect Fahrenheit measurements for these specific sensors. Default value: C

```yaml
ble_monitor:
  devices:
    - mac: 'A4:C1:38:2F:86:6C'
      temperature_unit: F
```

#### decimals (device level)

   (positive integer or `default`)(Optional) Number of decimal places to round. Overrules the setting at integration level. Default value: default (which means: use setting at integration level)

```yaml
ble_monitor:
  devices:
    - mac: 'A4:C1:38:2F:86:6C'
      decimals: 2
    - mac: 'A4:C1:38:2F:86:6B'
      decimals: default
```

#### use_median (device level)

   (boolean or `default`)(Optional) Use median as sensor output instead of mean (helps with "spiky" sensors). Overrules the setting at integration level. Please note that both the median and the mean values in any case are present as the sensor state attributes. Default value: default (which means: use setting at integration level)

```yaml
ble_monitor:
  devices:
    - mac: 'A4:C1:38:2F:86:6C'
      use_median: True
    - mac: 'A4:C1:38:2F:86:6B'
      use_median: default
```

#### restore_state (device level)

   (boolean or `default`)(Optional) This option will, when set to `True`, restore the state of the sensors immediately after a restart of Home Assistant to the state right before the restart. Overrules the setting at integration level. See for a more detailed explanation the setting at integration level. Default value: default (which means: use setting at integration level)

```yaml
ble_monitor:
  devices:
    - mac: 'A4:C1:38:2F:86:6C'
      restore_state: True
    - mac: 'A4:C1:38:2F:86:6B'
      restore_state: default
```

#### reset_timer

   (possitive integer)(Optional) This option sets the time (in seconds) after which a motion sensor is reset to `motion clear`. After each `motion detected` advertisement, the timer starts counting down again. Note that the sensor also sends advertisements itself that can overrule this setting. To our current knowledge, advertisements after 30 seconds of no motion send by the sensor are `motion clear` messages, advertisements within 30 seconds are `motion detected` messages. In a future release we will filter out messages, if they do not correspond to the setting in `ble_monitor`. Default value: 30

```yaml
ble_monitor:
  devices:
    - mac: 'A4:C1:38:2F:86:6C'
      reset_timer: 30
```

### Deleting devices and sensors

Removing devices can be done by removing the corresponding lines in your `configuration.yaml`. In the UI, you can delete devices by typing `-` in the `MAC address` field. Note that if the [discovery](#discovery) option is set to `True` they will be discovered automatically again.

Unfortunately, old devices and sensor entities are not entirely deleted by this, they will still be visible, but will be `unavailable` after a restart. The same applies for changing a name of an existing device in YAML, the sensor entities with the old name will still remain visible, but with an `unavailable` state after a restart. To completely remove these left overs, follow the following steps.

#### 1. Remove old entities

First, delete the old entities, by going to **configuration**, **integrations** and selecting **devices** in the BLE monitor tile. Select the device with old entities and select each unavailable sensor, to delete it manually. If the delete button isn't visible, you will have to restart Home Assistant to unload the entities. Make sure all old sensor entities are deleted before going to the next step.

#### 2. Remove old devices

If the sensor doesn't have any sensor entities anymore, you can delete the device as well. Unfortunately, Home Assistant doesn't have an delete option to remove the old device. To overcome this problem, we have created a `service` to help you solve this. Go to **developer tools**, **services** and select the `ble_monitor.cleanup_entries` service. Click on **Call service** and the device should be gone. If not, you probably haven't deleted all sensor entities (go to step 1).

## FREQUENTLY ASKED QUESTIONS

Still having questions or issues? Please first have a look on our [Frequently Asked Questions (FAQ) page](faq.md) to see if your question is already answered. There are some useful tips also.
If your question or issue isn't answered in the FAQ, please open an [issue](https://github.com/custom-components/ble_monitor/issues).

## CREDITS

Credits and big thanks should be given to:

- [@Magalex](https://community.home-assistant.io/u/Magalex) and [@Ernst](https://community.home-assistant.io/u/Ernst) for the component creation, development, and support.
- [@koying](https://github.com/koying) for implementing the configuration in the user interface.
- [@tsymbaliuk](https://community.home-assistant.io/u/tsymbaliuk) for the idea and the first code.

## FORUM

You can more freely discuss the operation of the component, ask for support, leave feedback and share your experience in [our topic](https://community.home-assistant.io/t/passive-ble-monitor-integration-xiaomi-mijia-ble-mibeacon-monitor/) on the Home Assistant forum.<|MERGE_RESOLUTION|>--- conflicted
+++ resolved
@@ -5,16 +5,9 @@
 
 # NB!: This is a Beta version
 
-<<<<<<< HEAD
 # Changes in 1.1.1-beta
 
 - Add support for Xiaomi Mi Motion Sensor 2 (RTCGQ02LM). Note that the sensor needs an encryption key.
-=======
-# Changes in 1.1.0-beta
-
-- Update of the latest changes from aioblescan into our component
-- Code cleaning of the parser (by @SeiTaN)
->>>>>>> 79afc66f
 
 {% endif %}
 {% if installed or pending_update %}
