--- conflicted
+++ resolved
@@ -17,11 +17,7 @@
 {% endif %}
 {% if installed or pending_update %}
 
-<<<<<<< HEAD
-# Changes in 0.7.2
-=======
 # Changes in 0.7.2.
->>>>>>> c255a07b
 
 - Added option to configure sensor names in configuration.yaml, see the [sensor_names option](#sensor_names). Note that when you use or change this option, it will create new entities. This means that you will have to update your lovelace cards, automations and/or scripts that use the `entity_id`. Note that you can still rename sensors afterwards from the UI. After the change, you can manually delete the old entities from the Developer Tools.
 - Added the mac address to the attributes of the sensors
