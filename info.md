--- conflicted
+++ resolved
@@ -7,18 +7,8 @@
 
 # Changes in 0.9.0 beta
 
-<<<<<<< HEAD
 - Added support for configuration in the User Interface of Home Assistant (no YAML needed anymore). Thanks to the great effort of @koying, who made this possible!
 - Still want to use YAML? No worries, YAML is still supported!
-=======
-- [BREAKING CHANGE] now the component spawns `binary_sensor` entities, that is, the binary sensor classes now work. After the update, new entities in the `binary_sensor` domain will be created for all your binary sensors.
-- experimental support for YM-K1501 (Xiaomi Mijia Smart Kettle)
-- minor fixes and improvements
-
-# Upgrading from 0.7.x [BREAKING CHANGES]
-
-Upgrading from 0.7.x to 0.8.x requires configuration changes. If you haven't done yet, please read he following [instructions to convert your configuration.](https://github.com/custom-components/ble_monitor/blob/master/update_instructions.md)
->>>>>>> 088e7cfc
 
 {% endif %}
 {% if installed or pending_update %}
@@ -31,11 +21,7 @@
 
 # Upgrading from 0.7.x [BREAKING CHANGES]
 
-<<<<<<< HEAD
-Upgrading from 0.7.x to 0.8.x requires configuration changes. [Follow these instructions.](https://github.com/custom-components/ble_monitor/blob/master/update_instructions.md)
-=======
 Upgrading from 0.7.x to 0.8.x requires configuration changes. If you haven't done yet, please read he following [instructions to convert your configuration.](https://github.com/custom-components/ble_monitor/blob/master/update_instructions.md)
->>>>>>> 088e7cfc
 
 {% endif %}
 
