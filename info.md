
[![hacs_badge](https://img.shields.io/badge/HACS-Custom-orange.svg)](https://github.com/custom-components/hacs)

{% if prerelease %}

# NB!: This is a Beta version!

# Changes in 0.9.0 beta

- Added support for configuration in the User Interface of Home Assistant (no YAML needed anymore). Thanks to the great effort of @koying, who made this possible!
- Do you want to move from YAML to the configuration in the User Interface? Use this procedure to convert your YAML configuration into the User Interface setup
  1. Update first
  2. Restart Home Assistant
  3. Remove your YAML code
  4. Restart again 
- Still want to use YAML? No worries, YAML is still supported!

{% endif %}
{% if installed or pending_update %}

# Changes in 0.8.5 [URGENT FIX]

- Fixed a bug in the parser code that led to unsuccessful decryption of the data contained in the Extended Advertisement packet. This bug affects everyone using some modern adapters with BT5.x support (including Intel NUC platform users)

# Changes in 0.8.4 [BREAKING CHANGES]

- [BREAKING CHANGE] The component now creates `binary_sensor` entities for MCCQ02HL and WX08ZM sensors, which means that the binary sensor states (e.g. `open/closed`) now work. After the update, new entities starting with `binary_sensor` will be created for all your binary sensors. You can remove the old entities starting with `sensor`, which are no longer used. Also update your lovelace configuration. 
- Added experimental support for YM-K1501 (Xiaomi Mijia Smart Kettle)
- Minor fixes and improvements

# Upgrading from 0.7.x [BREAKING CHANGES]

Upgrading from 0.7.x to 0.8.x requires configuration changes. If you haven't done yet, please read he following [instructions to convert your configuration.](https://github.com/custom-components/ble_monitor/blob/master/update_instructions.md)

{% endif %}

# Passive BLE Monitor integration

### Xiaomi Mijia BLE MiBeacon Monitor

<!-- TOC -->

- [Introduction](#introduction)
- [Supported sensors](#supported-sensors)
- [How to install](#how-to-install)
- [Configuration parameters](#configuration-parameters)
  - [Configuration parameters at component level](#configuration-parameters-at-component-level)
  - [Configuration parameters at device level](#configuration-parameters-at-device-level)
- [Frequently asked questions](#frequently-asked-questions)
- [Credits](#credits)
- [Forum](#forum)

<!-- /TOC -->

## INTRODUCTION

This custom component is an alternative for the standard build in [mitemp_bt](https://www.home-assistant.io/integrations/mitemp_bt/) integration that is available in Home Assistant. Unlike the original `mitemp_bt` integration, which is getting its data by polling the device with a default five-minute interval, this custom component is parsing the Bluetooth Low Energy packets payload that is constantly emitted by the sensor. The packets payload may contain temperature/humidity/battery and other data. Advantage of this integration is that it doesn't affect the battery as much as the built-in integration. It also solves connection issues some people have with the standard integration (due to passivity and the ability to collect data from multiple bt-interfaces simultaneously). Read more in the [FAQ](https://github.com/custom-components/ble_monitor/blob/master/faq.md#why-is-this-component-called-passive-and-what-does-it-mean).

## SUPPORTED SENSORS

- LYWSDCGQ

  (round body, segment LCD, broadcasts temperature, humidity and battery level, about 20 readings per minute)
  
  ![LYWSDCGQ](https://raw.github.com/custom-components/ble_monitor/master/pictures/LYWSDCGQ.jpg)
  
- CGG1

  (round body, E-Ink, broadcasts temperature, humidity and battery level, about 20 readings per minute)

  ![CGG1](https://raw.github.com/custom-components/ble_monitor/master/pictures/CGG1.png)

- LYWSD02

  (rectangular body, E-Ink, broadcasts temperature, humidity and battery level (battery level is available for firmware version 1.1.2_00085 and later), about 20 readings per minute)

  ![LYWSD02](https://raw.github.com/custom-components/ble_monitor/master/pictures/LYWSD02.jpeg)
  
- LYWSD03MMC

  (small square body, segment LCD, broadcasts temperature and humidity once in about 10 minutes and battery level once in an hour. Supports both sensors with original firmware as well as custom firmware as explained [here](https://github.com/atc1441/ATC_MiThermometer) (make sure you set advertising type to mi-like). With the original firmware, advertisements are encrypted, therefore you need to set an encryption key in your configuration, see for instructions the [encryption_key](#encryption_key) option (not needed for sensors with custom firmware))
  
  ![LYWSD03MMC](https://raw.github.com/custom-components/ble_monitor/master/pictures/LYWSD03MMC.jpg)

- CGD1

  (Cleargrass (Qingping) CGD1 alarm clock, segment LCD, broadcasts temperature and humidity (once in about 3 minutes?), and battery level (we do not have accurate periodicity information yet), advertisements are encrypted, therefore you need to set the key in your configuration, see for instructions the [encryption_key](#encryption_key) option)

  ![CGD1](https://raw.github.com/custom-components/ble_monitor/master/pictures/CGD1.jpg)

- MHO-C303

  (Alarm clock, rectangular body, E-Ink, broadcasts temperature, humidity and battery level, about 20 readings per minute)
  
  ![MHO-C303](https://raw.github.com/custom-components/ble_monitor/master/pictures/MHO-C303.png)

- MHO-C401
  
  (small square body, E-Ink display, broadcasts temperature and humidity once in about 10 minutes and battery level once in an hour, advertisements are encrypted, therefore you need to set the key in your configuration, see for instructions the [encryption_key](#encryption_key) option)
  
  ![MHO-C401](https://raw.github.com/custom-components/ble_monitor/master/pictures/MHO-C401.jpg)

- JQJCY01YM

  (Xiaomi Honeywell Formaldehyde Sensor, OLED display, broadcasts temperature, humidity, formaldehyde (mg/m³) and battery level, about 50 messages per minute)
  
  ![supported sensors](https://raw.github.com/custom-components/ble_monitor/master/pictures/JQJCY01YM.jpg)

- HHCCJCY01

  (MiFlora, broadcasts temperature, moisture, illuminance, conductivity, 1 reading per minute, no battery info with firmware v3.2.1)
  
  ![HHCCJCY01](https://raw.github.com/custom-components/ble_monitor/master/pictures/HHCCJCY01.jpg)

- GCLS002

  (VegTrug Grow Care Garden, similar to MiFlora HHCCJCY01)

  ![GCLS002](https://raw.github.com/custom-components/ble_monitor/master/pictures/GCLS002.png)

- HHCCPOT002

  (FlowerPot, RoPot, broadcasts moisture and conductivity, 2 readings per minute, no battery info with firmware v1.2.6)
  
  ![HHCCPOT002](https://raw.github.com/custom-components/ble_monitor/master/pictures/HHCCPOT002.jpg)

- WX08ZM

  (Xiaomi Mija Mosquito Repellent, Smart version, broadcasts switch state, tablet resource, battery level, about 50 messages per minute)

  ![WX08ZM](https://raw.github.com/custom-components/ble_monitor/master/pictures/WX08ZM.jpg)

- MCCGQ02HL

  (Xiaomi Mijia Window Door Sensor 2, broadcasts opening state, light state and battery level. Advertisements are encrypted, therefore you need to set an encryption key in your configuration, see for instructions the [encryption_key](#encryption_key) option. Battery level is only send once in approximately 24 hours.)
  
  ![MCCGQ02HL](https://raw.github.com/custom-components/ble_monitor/master/pictures/MCCGQ02HL.png)

- YM-K1501

  (Xiaomi Mijia Smart kettle, experimental support, collecting data. The switch entity has an extra `ext_state` attribute, with the following values: `0` - kettle is idle, `1` - kettle is heating water, `2` - warming function is active with boiling, `3` - warming function is active without boiling)
  
  ![YM-K1501](https://raw.github.com/custom-components/ble_monitor/master/pictures/YM-K1501.png)

- V-SK152

  (Viomi Smart Kettle, experimental support, collecting data, `ext_state` attribute as in YM-K1501, data broadcasted every 30 seconds)

<<<<<<< HEAD
  ![YM-K1501](https://raw.github.com/custom-components/ble_monitor/master/pictures/YM-K1501.png)
=======
  ![V-SK152](https://raw.github.com/custom-components/ble_monitor/master/pictures/V-SK152.png)
>>>>>>> 08ad21b2

*The amount of actually received data is highly dependent on the reception conditions (like distance and electromagnetic ambiance), readings numbers are indicated for good RSSI (Received Signal Strength Indicator) of about -75 till -70dBm.*

**Do you want to request support for a new sensor? In the [FAQ](https://github.com/custom-components/ble_monitor/blob/master/faq.md#my-sensor-from-the-xiaomi-ecosystem-is-not-in-the-list-of-supported-ones-how-to-request-implementation) you can read instructions how to request support for other sensors.**


## HOW TO INSTALL

**1. Grant permissions for Python to have rootless access to the HCI interface**

This is usually only needed for alternative installations of Home Assistant that only install Home Assistant core.

- to grant access:

     ```shell
     sudo setcap 'cap_net_raw,cap_net_admin+eip' `readlink -f \`which python3\``
     ```

- to verify:

     ```shell
     sudo getcap `readlink -f \`which python3\``
     ```

*In case you get a PermissionError, check the [Frequently Asked Questions (FAQ) page](faq.md).

**2. Install the custom integration**

The easiest way to install the BLE Monitor integration is with [HACS](https://hacs.xyz/). First install [HACS](https://hacs.xyz/) if you don't have it yet. After installation you can find this integration in the HACS store under integrations.
<<<<<<< HEAD

Alternatively, you can install it manually. Just copy paste the content of the `ble_monitor/custom_components` folder in your `config/custom_components` directory. As example, you will get the `sensor.py` file in the following path: `/config/custom_components/ble_monitor/sensor.py`. The disadvantage of a manual installation is that you won't be notified about updates. 

**3. Add your sensors to the MiHome app if you haven’t already**

Many Xiaomi ecosystem sensors (maybe all) do not broadcast BLE advertisements containing useful data until they have gone through the "pairing" process in the MiHome app. The encryption key is also (re)set when adding the sensor to the MiHome app, so do this first.

**4. Configure the integration**

There are two ways to configure the integration and your devices (sensors), in the User Interface (UI) or in your YAML configuration file. Choose one method, you can't use both ways at the same time. You are able to switch from one to the other, at any time.

***4a. Configuration in the User Interface***

Make sure you restart Home Assistant after the installation in HACS. After the restart, go to **Configuration** in the side menu in Home Assistant and select **Integrations**. Click on **Add Integrations** in the bottom right corner and search for **Passive BLE Monitor** to install. This will open the configuration menu with the default settings. The options are explained in the [configuration parameters](#configuration-parameters) section below and can also be changed later in the options menu. After a few minutes, the sensors should be added to your Home Assistant automatically (at least one [period](#period) required). Note that changes also require at least one [period](#period) to become visible. 

  ![Integration setup](https://raw.github.com/custom-components/ble_monitor/master/pictures/configuration_screen.png)

***4b. Configuration in YAML***

=======

Alternatively, you can install it manually. Just copy paste the content of the `ble_monitor/custom_components` folder in your `config/custom_components` directory. As example, you will get the `sensor.py` file in the following path: `/config/custom_components/ble_monitor/sensor.py`. The disadvantage of a manual installation is that you won't be notified about updates. 

**3. Add your sensors to the MiHome app if you haven’t already**

Many Xiaomi ecosystem sensors (maybe all) do not broadcast BLE advertisements containing useful data until they have gone through the "pairing" process in the MiHome app. The encryption key is also (re)set when adding the sensor to the MiHome app, so do this first.

**4. Configure the integration**

There are two ways to configure the integration and your devices (sensors), in the User Interface (UI) or in your YAML configuration file. Choose one method, you can't use both ways at the same time. You are able to switch from one to the other, at any time.

***4a. Configuration in the User Interface***

Make sure you restart Home Assistant after the installation in HACS. After the restart, go to **Configuration** in the side menu in Home Assistant and select **Integrations**. Click on **Add Integrations** in the bottom right corner and search for **Passive BLE Monitor** to install. This will open the configuration menu with the default settings. The options are explained in the [configuration parameters](#configuration-parameters) section below and can also be changed later in the options menu. After a few minutes, the sensors should be added to your Home Assistant automatically (at least one [period](#period) required). Note that changes also require at least one [period](#period) to become visible. 

  ![Integration setup](https://raw.github.com/custom-components/ble_monitor/master/pictures/configuration_screen.png)

***4b. Configuration in YAML***

>>>>>>> 08ad21b2
Alternatively, you can add the configuration in `configuration.yaml` as explained below. The options are the same as in the UI and are explained in the [configuration parameters](#configuration-parameters) section below. After adding your initial configuration to your YAML file, or applying a configuration change in YAML, a restart is required to load the new configuration. After a few minutes, the sensors should be changed/added to your Home Assistant automatically (at least one [period](#period) required).

An example of `configuration.yaml` with the minimum configuration is:

```yaml
ble_monitor:
```

An example of `configuration.yaml` with all optional parameters is:

```yaml
ble_monitor:
  hci_interface: 0
  discovery: True
  active_scan: False
  report_unknown: False
  batt_entities: False
  rounding: True
  decimals: 1
  period: 60
  log_spikes: False
  use_median: False
  restore_state: False
  devices:
    - mac: 'A4:C1:38:2F:86:6C'
      name: 'Livingroom'
      encryption_key: '217C568CF5D22808DA20181502D84C1B'
      temperature_unit: C
    - mac: 'C4:3C:4D:6B:4F:F3'
      name: 'Bedroom'
      temperature_unit: F
    - mac: 'B4:7C:8D:6D:4C:D3'
```

Note: The encryption_key parameter is only needed for sensors, for which it is [pointed](#supported-sensors) that their messages are encrypted.

## CONFIGURATION PARAMETERS

### Configuration parameters at component level

#### hci_interface

   (positive integer or list of positive integers)(Optional) This parameter is used to select the bt-interface used. 0 for hci0, 1 for hci1 and so on. On most systems, the interface is hci0. In addition, if you need to collect data from several interfaces, you can specify a list of interfaces:

```yaml
ble_monitor:
  hci_interface:
    - 0
    - 1
```

   Default value: 0

#### discovery

   (boolean)(Optional) By default, the component creates entities for all discovered, supported sensors. However, situations may arise where you need to limit the list of sensors. For example, when you receive data from neighboring sensors, or when data from part of your sensors are received using other equipment, and you don't want to see entities you do not need. To resolve this issue, simply add an entry of each MAC-address of the sensors you need under `devices`, by using the `mac` option, and set the `discovery` option to False:

```yaml
ble_monitor:
  discovery: False
  devices:
    - mac: '58:C1:38:2F:86:6C'
    - mac: 'C4:FA:64:D1:61:7D'
```

Data from sensors with other addresses will be ignored. Default value: True


#### active_scan

   (boolean)(Optional) In active mode scan requests will be sent, which is most often not required, but slightly increases the sensor battery consumption. 'Passive mode' means that you are not sending any request to the sensor but you are just receiving the advertisements sent by the BLE devices. This parameter is a subject for experiment. Default value: False

#### report_unknown

   (boolean)(Optional) This option is needed primarily for those who want to request an implementation of device support that is not in the list of [supported sensors](#supported-sensors). If you set this parameter to `True`, then the component will log all messages from unknown Xiaomi ecosystem devices to the Home Assitant log (`logger` component must be enabled). **Attention!** Enabling this option can lead to huge output to the Home Assistant log, do not enable it if you do not need it! Details in the [FAQ](https://github.com/custom-components/ble_monitor/blob/master/faq.md#my-sensor-from-the-xiaomi-ecosystem-is-not-in-the-list-of-supported-ones-how-to-request-implementation). Default value: False

#### batt_entities

   (boolean)(Optional) By default, the battery information will be presented only as a sensor attribute called `battery level`. If you set this parameter to `True`, then the battery sensor entity will be additionally created - `sensor.ble_batt_ <sensor_mac_address>`. Default value: False

#### rounding

   (boolean)(Optional) Enable/disable rounding of the average of all measurements taken within the number seconds specified with 'period'. This option is designed to disable rounding and thus keep the full average accuracy. When disabled, the `decimals` option is ignored. Default value: True

#### decimals

   (positive integer)(Optional) Number of decimal places to round (will be ignored if rounding is disabled). Default value: 1

#### period

   (positive integer)(Optional) The period in seconds during which the sensor readings are collected and transmitted to Home Assistant after averaging. Default value: 60.

   *To clarify the difference between the sensor broadcast interval and the component measurement period: The LYWSDCGQ transmits 20-25 valuable BT LE messages (RSSI -75..-70 dBm). During the period = 60 (seconds), the component accumulates all these 20-25 messages, and after the 60 seconds expires, averages them and updates the sensor status in Home Assistant. The period does not affect the consumption of the sensor. It only affects the Home Assistant sensor update rate and the number of averaged values. We cannot change the frequency with which sensor sends data.*

#### log_spikes

   (boolean)(Optional) Puts information about each erroneous spike in the Home Assistant log. Default value: False
  
   *There are reports (pretty rare) that some sensors tend to sometimes produce erroneous values that differ markedly from the actual ones. Therefore, if you see inexplicable sharp peaks or dips on the temperature or humidity graph, I recommend that you enable this option so that you can see in the log which values were qualified as erroneous. The component discards values that exceeds the sensor’s measurement capabilities. These discarded values are given in the log records when this option is enabled. If erroneous values are within the measurement capabilities (-40..60°C and 0..100%H), there are no messages in the log. If your sensor is showing this, there is no other choice but to calculate the average as the median (next option).*

#### use_median

   (boolean)(Optional) Use median as sensor output instead of mean (helps with "spiky" sensors). Please note that both the median and the mean values in any case are present as the sensor state attributes. Default value: False
  
   *The difference between the mean and the median is that the median is **selected** from the sensor readings, and not calculated as the average. That is, the median resolution is equal to the resolution of the sensor (one tenth of a degree or percent), while the mean allows you to slightly increase the resolution (the longer the measurement period, the larger the number of values will be averaged, and the higher the resolution can be achieved, if necessary with disabled rounding).*

#### restore_state

   (boolean)(Optional) This option will, when set to `True`, restore the state of the sensors immediately after a restart of Home Assistant to the state right before the restart. The integration needs some time (see [period](#period) option) after a restart before it shows the actual data in Home Assistant. During this time, the integration receives data from your sensors and calculates the mean or median values of these measurements. During this period, the entity will have a state "unknown" or "unavailable" when `restore_state` is set to `False`. Setting it to `True` will prevent this, as it restores the old state, but could result in sensors having the wrong state, e.g. if the state has changed during the restart. By default, this option is disabled, as especially the binary sensors would rely on the correct state. If you only use measuring sensors like temperature sensors, this option can be safely set to `True`. Default value: False


### Configuration parameters at device level

#### devices

   (Optional) The devices option is used for setting options at the level of the device and/or if you want to whitelist certain sensors with the `discovery` option. Note that if you use the `devices` option, the `mac` option is also required.

**Configuration in the User Interface**

   To add a device, open the options menu of the integration and select **Add Device** in the device drop down menu and click on Submit. You can modify existing configured devices in a similar way, by selecting your device in the same drop down menu and clicking on Submit. Both will show the following form. 

  ![device setup](https://raw.github.com/custom-components/ble_monitor/master/pictures/device_screen.png)


**Configuraton in YAML**

   To add a device, add the following to your `configuration.yaml`

```yaml
ble_monitor:
  devices:
    - mac: 'A4:C1:38:2F:86:6C'
      name: 'Livingroom'
      encryption_key: '217C568CF5D22808DA20181502D84C1B'
      temperature_unit: C
    - mac: 'C4:3C:4D:6B:4F:F3'
```


#### mac

   (string)(Required) The `mac` option (`MAC address` in the UI) is used to identify your sensor device based on its mac-address. This allows you to define other additional options for this specific sensor device and/or to whitelist it with the `discovery` option. You can find the MAC address in the attributes of your sensor (`Developers Tools` --> `States`). For deleting devices see the instructions [below](#deleting-devices-and-sensors). 

#### name

<<<<<<< HEAD
   When using configuration in the User Interface, you can modify the device name by opening your device, via configuration, integrations and clicking on devices on the BLE monitor tile. Select the device you want to change the name of and click on the cogwheel in the topright corner, where you can change the name. You will get a question wether you want to rename the individual sensor entities of this device as well (normally, it is advised to do this).
   
   (string)(Optional)
   When using YAML, you can use the `name` option to link a device name and sensor name to the mac-address of the sensor device. Using this option (or changing a name) will create a new device and new entities. The old data won't be transfered to the new sensor. The old device and sensors can be safely deleted afterwards, but this has to be done manually at the moment, see the instructions [below](#deleting-devices-and-sensors). The sensors are named with the following convention: `sensor.ble_sensortype_device_name` (e.g. `sensor.ble_temperature_livingroom`) in stead of the default `ble_sensortype_mac` (e.g. `sensor.ble_temperature_A4C1382F86C`). You will have to update your lovelace cards, automation and scripts after each change. Note that you can still override the entity_id from the UI. Default value: Empty
=======
   (string)(Optional) Use this option to link a device name and sensor name to the mac-address of the sensor device. Using this option (or changing a name) will create a new device and new entities. The old data won't be transfered to the new sensor. The old device and sensors can be safely deleted afterwards, but this has to be done manually at the moment, see the instructions [below](#deleting-devices-and-sensors). The sensors are named with the following convention: `sensor.ble_sensortype_device_name` (e.g. `sensor.ble_temperature_livingroom`) in stead of the default `ble_sensortype_mac` (e.g. `sensor.ble_temperature_A4C1382F86C`). You will have to update your lovelace cards, automation and scripts after each change. Note that you can still override the entity_id from the UI. Default value: Empty
>>>>>>> 08ad21b2

```yaml
ble_monitor:
  devices:
    - mac: 'A4:C1:38:2F:86:6C'
      name: 'Livingroom'
```

#### temperature_unit

   (C or F)(Optional) Most sensors are sending temperature measurements in Celsius (C), which is the default assumption for `ble_monitor`. However, some sensors, like the `LYWSD03MMC` sensor with custom firmware will start sending temperature measurements in Fahrenheit (F) after changing the display from Celsius to Fahrenheit. This means that you will have to tell `ble_monitor` that it should expect Fahrenheit measurements for these specific sensors. Default value: C

```yaml
ble_monitor:
  devices:
    - mac: 'A4:C1:38:2F:86:6C'
      temperature_unit: F
```

#### encryption_key

   (string, 32 characters)(Optional) This option is used for sensors broadcasting encrypted advertisements. The encryption key should be 32 characters (= 16 bytes). This is only needed for LYWSD03MMC, CGD1, MCCGQ02HL and MHO-C401 sensors (original firmware only). The case of the characters does not matter. The keys below are an example, you need your own key(s)! Information on how to get your key(s) can be found [here](https://github.com/custom-components/ble_monitor/blob/master/faq.md#my-sensors-ble-advertisements-are-encrypted-how-can-i-get-the-key). Default value: Empty

```yaml
ble_monitor:
  devices:
    - mac: 'A4:C1:38:2F:86:6C'
      encryption_key: '217C568CF5D22808DA20181502D84C1B'
```

### Deleting devices and sensors

Removing devices can be done by removing the corresponding lines in your `configuration.yaml`. In the UI, you can delete devices by typing `-` in the `MAC address` field. Note that if the [discovery](#discovery) option is set to `True` they will be discovered automatically again. 

<<<<<<< HEAD
Unfortunately, old devices and sensor entities are not entirely deleted by this, they will still be visible, but will be `unavailable` after a restart. The same applies for changing a name of an existing device in YAML, the devices and sensor entities with the old name will still remain visible, but with an `unavailable` state after a restart. To completely remove these left overs, follow the following steps.
=======
Unfortunately, old devices and sensor entities are not entirely deleted by this, they will still be visible, but will be `unavailable` after a restart. The same applies for changing a name of an existing device, the devices and sensor entities with the old name will still remain visible, but with an `unavailable` state after a restart. To completely remove these left overs, follow the following steps.
>>>>>>> 08ad21b2

**1. Remove old entities**

First, delete the old entities, by going to **configuration**, **integrations** and selecting **devices** in the BLE monitor tile. Select the old device and select each sensor, to delete it manually. If the delete button isn't visible, you will have to restart Home Assistant to unload the entities. Make sure all sensor entities are deleted before going to the next step.

**2. Remove old devices**

Unfortunately, Home Assistant doesn't have an delete option to remove the old device. To overcome this problem, we have created a `service` to help you solve this. Go to **developer tools**, **services** and select the `ble_monitor.cleanup_entries` service. Click on **Call service** and the device should be gone. If not, you probably haven't deleted all sensor entities (go to step 1). 

## FREQUENTLY ASKED QUESTIONS

Still having questions or issues? Please first have a look on our [Frequently Asked Questions (FAQ) page](faq.md) to see if your question is already answered. There are some useful tips also.
If your question or issue isn't answered in the FAQ, please open an [issue](https://github.com/custom-components/ble_monitor/issues).

## CREDITS

Credits and big thanks should be given to:

- [@Magalex](https://community.home-assistant.io/u/Magalex) and [@Ernst](https://community.home-assistant.io/u/Ernst) for the component creation, development, and support. 
- [@koying](https://github.com/koying) for implementing the configuration in the user interface.
- [@tsymbaliuk](https://community.home-assistant.io/u/tsymbaliuk) for the idea and the first code.

## FORUM

You can more freely discuss the operation of the component, ask for support, leave feedback and share your experience in [our topic](https://community.home-assistant.io/t/passive-ble-monitor-integration-xiaomi-mijia-ble-mibeacon-monitor/) on the Home Assistant forum.<|MERGE_RESOLUTION|>--- conflicted
+++ resolved
@@ -146,11 +146,7 @@
 
   (Viomi Smart Kettle, experimental support, collecting data, `ext_state` attribute as in YM-K1501, data broadcasted every 30 seconds)
 
-<<<<<<< HEAD
-  ![YM-K1501](https://raw.github.com/custom-components/ble_monitor/master/pictures/YM-K1501.png)
-=======
   ![V-SK152](https://raw.github.com/custom-components/ble_monitor/master/pictures/V-SK152.png)
->>>>>>> 08ad21b2
 
 *The amount of actually received data is highly dependent on the reception conditions (like distance and electromagnetic ambiance), readings numbers are indicated for good RSSI (Received Signal Strength Indicator) of about -75 till -70dBm.*
 
@@ -180,7 +176,6 @@
 **2. Install the custom integration**
 
 The easiest way to install the BLE Monitor integration is with [HACS](https://hacs.xyz/). First install [HACS](https://hacs.xyz/) if you don't have it yet. After installation you can find this integration in the HACS store under integrations.
-<<<<<<< HEAD
 
 Alternatively, you can install it manually. Just copy paste the content of the `ble_monitor/custom_components` folder in your `config/custom_components` directory. As example, you will get the `sensor.py` file in the following path: `/config/custom_components/ble_monitor/sensor.py`. The disadvantage of a manual installation is that you won't be notified about updates. 
 
@@ -200,27 +195,6 @@
 
 ***4b. Configuration in YAML***
 
-=======
-
-Alternatively, you can install it manually. Just copy paste the content of the `ble_monitor/custom_components` folder in your `config/custom_components` directory. As example, you will get the `sensor.py` file in the following path: `/config/custom_components/ble_monitor/sensor.py`. The disadvantage of a manual installation is that you won't be notified about updates. 
-
-**3. Add your sensors to the MiHome app if you haven’t already**
-
-Many Xiaomi ecosystem sensors (maybe all) do not broadcast BLE advertisements containing useful data until they have gone through the "pairing" process in the MiHome app. The encryption key is also (re)set when adding the sensor to the MiHome app, so do this first.
-
-**4. Configure the integration**
-
-There are two ways to configure the integration and your devices (sensors), in the User Interface (UI) or in your YAML configuration file. Choose one method, you can't use both ways at the same time. You are able to switch from one to the other, at any time.
-
-***4a. Configuration in the User Interface***
-
-Make sure you restart Home Assistant after the installation in HACS. After the restart, go to **Configuration** in the side menu in Home Assistant and select **Integrations**. Click on **Add Integrations** in the bottom right corner and search for **Passive BLE Monitor** to install. This will open the configuration menu with the default settings. The options are explained in the [configuration parameters](#configuration-parameters) section below and can also be changed later in the options menu. After a few minutes, the sensors should be added to your Home Assistant automatically (at least one [period](#period) required). Note that changes also require at least one [period](#period) to become visible. 
-
-  ![Integration setup](https://raw.github.com/custom-components/ble_monitor/master/pictures/configuration_screen.png)
-
-***4b. Configuration in YAML***
-
->>>>>>> 08ad21b2
 Alternatively, you can add the configuration in `configuration.yaml` as explained below. The options are the same as in the UI and are explained in the [configuration parameters](#configuration-parameters) section below. After adding your initial configuration to your YAML file, or applying a configuration change in YAML, a restart is required to load the new configuration. After a few minutes, the sensors should be changed/added to your Home Assistant automatically (at least one [period](#period) required).
 
 An example of `configuration.yaml` with the minimum configuration is:
@@ -366,14 +340,10 @@
 
 #### name
 
-<<<<<<< HEAD
    When using configuration in the User Interface, you can modify the device name by opening your device, via configuration, integrations and clicking on devices on the BLE monitor tile. Select the device you want to change the name of and click on the cogwheel in the topright corner, where you can change the name. You will get a question wether you want to rename the individual sensor entities of this device as well (normally, it is advised to do this).
    
    (string)(Optional)
    When using YAML, you can use the `name` option to link a device name and sensor name to the mac-address of the sensor device. Using this option (or changing a name) will create a new device and new entities. The old data won't be transfered to the new sensor. The old device and sensors can be safely deleted afterwards, but this has to be done manually at the moment, see the instructions [below](#deleting-devices-and-sensors). The sensors are named with the following convention: `sensor.ble_sensortype_device_name` (e.g. `sensor.ble_temperature_livingroom`) in stead of the default `ble_sensortype_mac` (e.g. `sensor.ble_temperature_A4C1382F86C`). You will have to update your lovelace cards, automation and scripts after each change. Note that you can still override the entity_id from the UI. Default value: Empty
-=======
-   (string)(Optional) Use this option to link a device name and sensor name to the mac-address of the sensor device. Using this option (or changing a name) will create a new device and new entities. The old data won't be transfered to the new sensor. The old device and sensors can be safely deleted afterwards, but this has to be done manually at the moment, see the instructions [below](#deleting-devices-and-sensors). The sensors are named with the following convention: `sensor.ble_sensortype_device_name` (e.g. `sensor.ble_temperature_livingroom`) in stead of the default `ble_sensortype_mac` (e.g. `sensor.ble_temperature_A4C1382F86C`). You will have to update your lovelace cards, automation and scripts after each change. Note that you can still override the entity_id from the UI. Default value: Empty
->>>>>>> 08ad21b2
 
 ```yaml
 ble_monitor:
@@ -408,11 +378,7 @@
 
 Removing devices can be done by removing the corresponding lines in your `configuration.yaml`. In the UI, you can delete devices by typing `-` in the `MAC address` field. Note that if the [discovery](#discovery) option is set to `True` they will be discovered automatically again. 
 
-<<<<<<< HEAD
 Unfortunately, old devices and sensor entities are not entirely deleted by this, they will still be visible, but will be `unavailable` after a restart. The same applies for changing a name of an existing device in YAML, the devices and sensor entities with the old name will still remain visible, but with an `unavailable` state after a restart. To completely remove these left overs, follow the following steps.
-=======
-Unfortunately, old devices and sensor entities are not entirely deleted by this, they will still be visible, but will be `unavailable` after a restart. The same applies for changing a name of an existing device, the devices and sensor entities with the old name will still remain visible, but with an `unavailable` state after a restart. To completely remove these left overs, follow the following steps.
->>>>>>> 08ad21b2
 
 **1. Remove old entities**
 
