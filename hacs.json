--- conflicted
+++ resolved
@@ -2,9 +2,5 @@
   "name": "Passive BLE monitor integration",
   "domains": "ble_monitor",
   "iot_class": "local push",
-<<<<<<< HEAD
   "homeassistant": "2021.9.0"
-=======
-  "homeassistant": "2021.8.0"
->>>>>>> 29b9dac0
 }