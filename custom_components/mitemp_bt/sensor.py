--- conflicted
+++ resolved
@@ -392,7 +392,6 @@
                     return custom_name
                 break
     return mac
-<<<<<<< HEAD
 
 
 def temperature_unit(config, mac):
@@ -412,17 +411,6 @@
                 break
     _LOGGER.debug(
             "Temperature sensor with mac address %s is set to receive data in °C",
-=======
-
-
-def unit_of_measurement(config, mac):
-    """Set unit of measurement to °C or °F."""
-    fmac = ':'.join(mac[i:i + 2] for i in range(0, len(mac), 2))
-    sensor_fahrenheit_list = [x.upper() for x in config[CONF_SENSOR_FAHRENHEIT]]
-    if fmac in sensor_fahrenheit_list:
-        _LOGGER.debug(
-            "Temperature sensor with mac address %s is set to receive data in Fahrenheit",
->>>>>>> 8bcfefb1
             fmac,
     )
     return TEMP_CELSIUS
@@ -430,7 +418,6 @@
 
 def temperature_limit(config, mac, temp):
     """Set limits for temperature measurement in °C or °F."""
-<<<<<<< HEAD
     fmac = ':'.join(mac[i:i+2] for i in range(0, len(mac), 2))
 
     if config[CONF_DEVICES]:
@@ -441,13 +428,6 @@
                         temp_fahrenheit = temp * 9 / 5 + 32
                         return temp_fahrenheit
                 break
-=======
-    fmac = ':'.join(mac[i:i + 2] for i in range(0, len(mac), 2))
-    sensor_fahrenheit_list = [x.upper() for x in config[CONF_SENSOR_FAHRENHEIT]]
-    if fmac in sensor_fahrenheit_list:
-        temp_fahrenheit = temp * 9 / 5 + 32
-        return temp_fahrenheit
->>>>>>> 8bcfefb1
     return temp
 
 
@@ -770,19 +750,10 @@
                 getattr(sensor, "_device_state_attributes")["rssi"] = round(
                     sts.mean(rssi[mac])
                 )
-<<<<<<< HEAD
-                getattr(sensor, "_device_state_attributes")[
-                    "sensor type"
-                ] = sensortype
-                getattr(sensor, "_device_state_attributes")[
-                    "mac address"
-                ] = ":".join(mac[i:i+2] for i in range(0, len(mac), 2))
-=======
                 getattr(sensor, "_device_state_attributes")["sensor type"] = sensortype
                 getattr(sensor, "_device_state_attributes")["mac address"] = (
                     ':'.join(mac[i:i + 2] for i in range(0, len(mac), 2))
                 )
->>>>>>> 8bcfefb1
                 if not isinstance(sensor, BatterySensor) and mac in batt:
                     getattr(sensor, "_device_state_attributes")[
                         ATTR_BATTERY_LEVEL
