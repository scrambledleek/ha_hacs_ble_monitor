{
  "domain": "ble_monitor",
  "name": "Passive BLE monitor",
  "config_flow": true,
  "documentation": "https://github.com/custom-components/ble_monitor",
  "issue_tracker": "https://github.com/custom-components/ble_monitor/issues",
  "requirements": [
    "pycryptodomex>=3.14.1",
    "janus>=1.0.0",
    "aioblescan>=0.2.12",
    "btsocket>=0.2.0",
    "pyric>=0.1.6.3"
  ],
  "dependencies": [],
  "codeowners": ["@Ernst79", "@Magalex2x14", "@Thrilleratplay"],
<<<<<<< HEAD
  "version": "8.3.1-beta",
=======
  "version": "8.4.0",
>>>>>>> 64dee2dd
  "iot_class": "local_polling"
}<|MERGE_RESOLUTION|>--- conflicted
+++ resolved
@@ -13,10 +13,6 @@
   ],
   "dependencies": [],
   "codeowners": ["@Ernst79", "@Magalex2x14", "@Thrilleratplay"],
-<<<<<<< HEAD
-  "version": "8.3.1-beta",
-=======
   "version": "8.4.0",
->>>>>>> 64dee2dd
   "iot_class": "local_polling"
 }