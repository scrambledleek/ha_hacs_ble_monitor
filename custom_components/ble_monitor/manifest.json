{
  "domain": "ble_monitor",
  "name": "Passive BLE monitor",
  "config_flow": true,
  "documentation": "https://github.com/custom-components/ble_monitor",
  "issue_tracker": "https://github.com/custom-components/ble_monitor/issues",
  "requirements": [
    "pycryptodomex>=3.14.1",
    "janus>=1.0.0",
    "aioblescan>=0.2.12",
    "btsocket>=0.2.0",
    "pyric>=0.1.6.3"
  ],
  "dependencies": [],
  "codeowners": ["@Ernst79", "@Magalex2x14", "@Thrilleratplay"],
<<<<<<< HEAD
  "version": "8.0.3-beta",
=======
  "version": "7.9.8-beta",
>>>>>>> db486b4a
  "iot_class": "local_polling"
}<|MERGE_RESOLUTION|>--- conflicted
+++ resolved
@@ -13,10 +13,6 @@
   ],
   "dependencies": [],
   "codeowners": ["@Ernst79", "@Magalex2x14", "@Thrilleratplay"],
-<<<<<<< HEAD
-  "version": "8.0.3-beta",
-=======
-  "version": "7.9.8-beta",
->>>>>>> db486b4a
+  "version": "8.0.4-beta",
   "iot_class": "local_polling"
 }