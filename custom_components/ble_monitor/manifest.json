--- conflicted
+++ resolved
@@ -13,10 +13,6 @@
   ],
   "dependencies": [],
   "codeowners": ["@Ernst79", "@Magalex2x14", "@Thrilleratplay"],
-<<<<<<< HEAD
-  "version": "7.8.1-beta",
-=======
-  "version": "7.8.2",
->>>>>>> 6bc61956
+  "version": "7.9.0-beta",
   "iot_class": "local_polling"
 }