--- conflicted
+++ resolved
@@ -33,10 +33,7 @@
     CONF_TMAX,
     CONF_HMIN,
     CONF_HMAX,
-<<<<<<< HEAD
-=======
     KETTLES,
->>>>>>> 08ad21b2
     MANUFACTURER_DICT,
     MMTS_DICT,
     DOMAIN,
@@ -333,11 +330,7 @@
         return {
             "identifiers": {
                 # Unique identifiers within a specific domain
-<<<<<<< HEAD
                 (DOMAIN, self._device_state_attributes["mac address"])
-=======
-                (DOMAIN, self.get_sensorname())
->>>>>>> 08ad21b2
             },
             "name": self.get_sensorname(),
             "model": self._device_type,
