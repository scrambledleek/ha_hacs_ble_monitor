"""Passive BLE monitor binary sensor platform."""
from datetime import timedelta
import logging
import queue
from threading import Thread

from homeassistant.components.binary_sensor import (
    DEVICE_CLASS_LIGHT,
    DEVICE_CLASS_OPENING,
    DEVICE_CLASS_POWER,
    BinarySensorEntity,
)
from homeassistant.const import (
    CONF_DEVICES,
    ATTR_BATTERY_LEVEL,
    STATE_OFF,
    STATE_ON,
)
from homeassistant.helpers.restore_state import RestoreEntity
import homeassistant.util.dt as dt_util

from .const import (
    CONF_PERIOD,
    CONF_BATT_ENTITIES,
    CONF_RESTORE_STATE,
    MANUFACTURER_DICT,
    MMTS_DICT,
    DOMAIN,
)

_LOGGER = logging.getLogger(__name__)


async def async_setup_platform(hass, conf, add_entities, discovery_info=None):
    """setup from setup_entry"""
    return True


async def async_setup_entry(hass, config_entry, add_entities):
    """Set up the binary sensor platform."""
    _LOGGER.debug("Starting binary sensor entry startup")

    blemonitor = hass.data[DOMAIN]["blemonitor"]
    bleupdater = BLEupdaterBinary(blemonitor, add_entities)
    bleupdater.start()
    _LOGGER.debug("Binary sensor entry setup finished")
    # Return successful setup
    return True


class BLEupdaterBinary(Thread):
    """BLE monitor entities updater."""

    def __init__(self, blemonitor, add_entities):
        """Initiate BLE updater."""
        Thread.__init__(self, daemon=True)
        _LOGGER.debug("BLE binary sensors updater initialization")
        self.monitor = blemonitor
        self.dataqueue = blemonitor.dataqueue["binary"]
        self.config = blemonitor.config
        self.period = self.config[CONF_PERIOD]
        self.batt_entities = self.config[CONF_BATT_ENTITIES]
        self.add_entities = add_entities
        _LOGGER.debug("BLE binary sensors updater initialized")

    def run(self):
        """Entities updater loop."""

        _LOGGER.debug("Binary entities updater loop started!")
        sensors_by_mac = {}
        sensors = []
        batt = {}  # batteries
        mibeacon_cnt = 0
        hpriority = []
        ts_last = dt_util.now()
        ts_now = ts_last
        data = None
        while True:
            try:
                advevent = self.dataqueue.get(block=True, timeout=1)
                if advevent is None:
                    _LOGGER.debug("Entities updater loop stopped")
                    return True
                data = advevent
            except queue.Empty:
                pass
            if len(hpriority) > 0:
                for entity in hpriority:
                    if entity.pending_update is True:
                        hpriority.remove(entity)
                        entity.schedule_update_ha_state(True)
            if data:
                mibeacon_cnt += 1
                mac = data["mac"]
                batt_attr = None
                sensortype = data["type"]
                sw_i, op_i, l_i, b_i = MMTS_DICT[sensortype][1]
                if mac not in sensors_by_mac:
                    sensors = []
                    if sw_i != 9:
                        sensors.insert(sw_i, PowerBinarySensor(self.config, mac, sensortype))
                    if op_i != 9:
                        sensors.insert(op_i, OpeningBinarySensor(self.config, mac, sensortype))
                    if l_i != 9:
                        sensors.insert(l_i, LightBinarySensor(self.config, mac, sensortype))
                    if len(sensors) != 0:
                        sensors_by_mac[mac] = sensors
                        self.add_entities(sensors)
                else:
                    sensors = sensors_by_mac[mac]

                if data["data"] is False:
                    data = None
                    continue

                # store found readings per device
                if (b_i != 9):
                    if "battery" in data:
                        batt[mac] = int(data["battery"])
                        batt_attr = batt[mac]
                        for entity in sensors:
                            getattr(entity, "_device_state_attributes")[ATTR_BATTERY_LEVEL] = batt_attr
                            if entity.pending_update is True:
                                entity.schedule_update_ha_state(False)
                    else:
                        try:
                            batt_attr = batt[mac]
                        except KeyError:
                            batt_attr = None
                # schedule an immediate update of binary sensors
                if "switch" in data:
                    switch = sensors[sw_i]
                    switch.collect(data, batt_attr)
                    if switch.pending_update is True:
                        switch.schedule_update_ha_state(True)
                    elif switch.ready_for_update is False and switch.enabled is True:
                        hpriority.append(switch)
                if "opening" in data:
                    opening = sensors[op_i]
                    opening.collect(data, batt_attr)
                    if opening.pending_update is True:
                        opening.schedule_update_ha_state(True)
                    elif opening.ready_for_update is False and opening.enabled is True:
                        hpriority.append(opening)
                if "light" in data:
                    light = sensors[l_i]
                    light.collect(data, batt_attr)
                    if light.pending_update is True:
                        light.schedule_update_ha_state(True)
                    elif light.ready_for_update is False and light.enabled is True:
                        hpriority.append(light)
                data = None
            ts_now = dt_util.now()
            if ts_now - ts_last < timedelta(seconds=self.period):
                continue
            ts_last = ts_now
            _LOGGER.debug(
                "%i MiBeacon BLE ADV messages processed for %i binary sensor device(s) total. Priority queue = %i",
                mibeacon_cnt,
                len(sensors_by_mac),
                len(hpriority),
            )
            mibeacon_cnt = 0


class SwitchingSensor(RestoreEntity, BinarySensorEntity):
    """Representation of a Sensor."""

    def __init__(self, config, mac, devtype):
        """Initialize the sensor."""
        self.ready_for_update = False
        self._sensor_name = ""
        self._mac = mac
        self._config = config
        self._restore_state = config[CONF_RESTORE_STATE]
        self._name = ""
        self._state = None
        self._unique_id = ""
        self._device_type = devtype
        self._device_manufacturer = MANUFACTURER_DICT[devtype]
        self._device_state_attributes = {}
        self._device_state_attributes["sensor type"] = devtype
        self._device_state_attributes["mac address"] = (
            ':'.join(mac[i:i + 2] for i in range(0, len(mac), 2))
        )
        self._device_class = None
        self._newstate = None
        self._measurement = "measurement"

    async def async_added_to_hass(self):
        """Handle entity which will be added."""
        _LOGGER.debug("async_added_to_hass called for %s", self.name)
        await super().async_added_to_hass()
        # Restore the old state if available
        if self._restore_state is False:
            self.ready_for_update = True
            return
        old_state = await self.async_get_last_state()
        _LOGGER.debug(old_state)
        if not old_state:
            self.ready_for_update = True
            return
        self._state = True if old_state.state == STATE_ON else False
        if "ext_state" in old_state.attributes:
            self._device_state_attributes["ext_state"] = old_state.attributes["ext_state"]
        if "rssi" in old_state.attributes:
            self._device_state_attributes["rssi"] = old_state.attributes["rssi"]
        if "last packet id" in old_state.attributes:
            self._device_state_attributes["last packet id"] = old_state.attributes["last packet id"]
        if ATTR_BATTERY_LEVEL in old_state.attributes:
            self._device_state_attributes[ATTR_BATTERY_LEVEL] = old_state.attributes[ATTR_BATTERY_LEVEL]
        self.ready_for_update = True

    @property
    def is_on(self):
        """Return true if the binary sensor is on."""
        return bool(self._state) if self._state is not None else None

    @property
    def name(self):
        """Return the name of the sensor."""
        return self._name

    @property
    def state(self):
        """Return the state of the binary sensor."""
        if self.is_on is None:
            return None
        return STATE_ON if self.is_on else STATE_OFF

    @property
    def should_poll(self):
        """No polling needed."""
        return False

    @property
    def device_state_attributes(self):
        """Return the state attributes."""
        return self._device_state_attributes

    @property
    def unique_id(self) -> str:
        """Return a unique ID."""
        return self._unique_id

    @property
    def device_class(self):
        """Return the device class."""
        return self._device_class

    @property
    def device_info(self):
        return {
            "identifiers": {
                # Unique identifiers within a specific domain
<<<<<<< HEAD
                (DOMAIN, self._device_state_attributes["mac address"])
=======
                (DOMAIN, self.get_sensorname())
>>>>>>> 08ad21b2
            },
            "name": self.get_sensorname(),
            "model": self._device_type,
            "manufacturer": self._device_manufacturer,
        }

    @property
    def force_update(self):
        """Force update."""
        return True

    def get_sensorname(self):
        """Set sensor name."""
        fmac = ":".join(self._mac[i:i + 2] for i in range(0, len(self._mac), 2))

        if self._config[CONF_DEVICES]:
            for device in self._config[CONF_DEVICES]:
                if fmac in device["mac"].upper():
                    if "name" in device:
                        custom_name = device["name"]
                        _LOGGER.debug(
                            "Name of %s sensor with mac adress %s is set to: %s",
                            self._measurement,
                            fmac,
                            custom_name,
                        )
                        return custom_name
                    break
        return self._mac

    @property
    def pending_update(self):
        """Checks if entity is enabled"""
        return self.enabled and self.ready_for_update

    def collect(self, data, batt_attr=None):
        """Measurements collector."""
        if self.enabled is False:
            return
        self._newstate = data[self._measurement]
        self._device_state_attributes["last packet id"] = data["packet"]
        self._device_state_attributes["rssi"] = data["rssi"]
        if batt_attr is not None:
            self._device_state_attributes[ATTR_BATTERY_LEVEL] = batt_attr

    def update(self):
        """Update sensor state and attribute."""
        self._state = self._newstate


class PowerBinarySensor(SwitchingSensor):
    """Representation of a Sensor."""

    def __init__(self, config, mac, devtype):
        """Initialize the sensor."""
        super().__init__(config, mac, devtype)
        self._measurement = "switch"
        self._sensor_name = self.get_sensorname()
        self._name = "ble switch {}".format(self._sensor_name)
        self._unique_id = "sw_" + self._sensor_name
        self._device_class = DEVICE_CLASS_POWER

    def update(self):
        """Update sensor state and attribute."""
        self._state = self._newstate
        # dirty hack for kettle extended state
        if self._device_type in ('YM-K1501', 'V-SK152'):
            self._device_state_attributes["ext_state"] = self._newstate


class LightBinarySensor(SwitchingSensor):
    """Representation of a Sensor."""

    def __init__(self, config, mac, devtype):
        """Initialize the sensor."""
        super().__init__(config, mac, devtype)
        self._measurement = "light"
        self._sensor_name = self.get_sensorname()
        self._name = "ble light {}".format(self._sensor_name)
        self._unique_id = "lt_" + self._sensor_name
        self._device_class = DEVICE_CLASS_LIGHT


class OpeningBinarySensor(SwitchingSensor):
    """Representation of a Sensor."""

    def __init__(self, config, mac, devtype):
        """Initialize the sensor."""
        super().__init__(config, mac, devtype)
        self._measurement = "opening"
        self._sensor_name = self.get_sensorname()
        self._name = "ble opening {}".format(self._sensor_name)
        self._unique_id = "op_" + self._sensor_name
        self._ext_state = None
        self._device_class = DEVICE_CLASS_OPENING

    def update(self):
        """Update sensor state and attributes."""
        self._ext_state = self._newstate
        self._state = not bool(self._newstate) if self._ext_state < 2 else bool(self._newstate)
        self._device_state_attributes["ext_state"] = self._ext_state<|MERGE_RESOLUTION|>--- conflicted
+++ resolved
@@ -253,11 +253,7 @@
         return {
             "identifiers": {
                 # Unique identifiers within a specific domain
-<<<<<<< HEAD
                 (DOMAIN, self._device_state_attributes["mac address"])
-=======
-                (DOMAIN, self.get_sensorname())
->>>>>>> 08ad21b2
             },
             "name": self.get_sensorname(),
             "model": self._device_type,
