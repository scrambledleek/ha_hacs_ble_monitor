"""Parser for passive BLE advertisements."""
import logging

from .altbeacon import parse_altbeacon
from .atc import parse_atc
from .bluemaestro import parse_bluemaestro
from .bparasite import parse_bparasite
from .brifit import parse_brifit
from .const import GATT_CHARACTERISTICS
from .govee import parse_govee
from .ha_ble import parse_ha_ble
<<<<<<< HEAD
from .ha_ble_legacy import parse_ha_ble_legacy
=======
from .ibeacon import parse_ibeacon
>>>>>>> 41e06cd2
from .inkbird import parse_inkbird
from .inode import parse_inode
from .jinou import parse_jinou
from .kegtron import parse_kegtron
from .miscale import parse_miscale
from .moat import parse_moat
from .oral_b import parse_oral_b
from .qingping import parse_qingping
from .relsib import parse_relsib
from .ruuvitag import parse_ruuvitag
from .sensorpush import parse_sensorpush
from .sensirion import parse_sensirion
from .teltonika import parse_teltonika
from .thermoplus import parse_thermoplus
from .xiaomi import parse_xiaomi
from .xiaogui import parse_xiaogui

_LOGGER = logging.getLogger(__name__)


class BleParser:
    """Parser for BLE advertisements"""
    def __init__(
        self,
        report_unknown=False,
        discovery=True,
        filter_duplicates=False,
        sensor_whitelist=[],
        tracker_whitelist=[],
        report_unknown_whitelist=[],
        aeskeys={}
    ):
        self.report_unknown = report_unknown
        self.discovery = discovery
        self.filter_duplicates = filter_duplicates
        self.sensor_whitelist = sensor_whitelist
        self.tracker_whitelist = tracker_whitelist
        self.report_unknown_whitelist = report_unknown_whitelist
        self.aeskeys = aeskeys

        self.lpacket_ids = {}
        self.movements_list = {}
        self.adv_priority = {}

    def parse_data(self, data):
        """Parse the raw data."""
        # check if packet is Extended scan result
        is_ext_packet = True if data[3] == 0x0D else False
        # check for no BR/EDR + LE General discoverable mode flags
        adpayload_start = 29 if is_ext_packet else 14
        # https://www.silabs.com/community/wireless/bluetooth/knowledge-base.entry.html/2017/02/10/bluetooth_advertisin-hGsf
        try:
            adpayload_size = data[adpayload_start - 1]
        except IndexError:
            return None, None
        # check for BTLE msg size
        msg_length = data[2] + 3
        if (
            msg_length <= adpayload_start or msg_length != len(data) or msg_length != (
                adpayload_start + adpayload_size + (0 if is_ext_packet else 1)
            )
        ):
            return None, None
        # extract RSSI byte
        rssi_index = 18 if is_ext_packet else msg_length - 1
        rssi = data[rssi_index]
        # strange positive RSSI workaround
        if rssi > 127:
            rssi = rssi - 256
        # MAC address
        mac = (data[8 if is_ext_packet else 7:14 if is_ext_packet else 13])[::-1]
        sensor_data = None
        tracker_data = None
        complete_local_name = ""
        shortened_local_name = ""
        service_class_uuid16 = None
        service_class_uuid128 = None
        service_data_list = []
        man_spec_data_list = []
        unknown_sensor = False

        while adpayload_size > 1:
            adstuct_size = data[adpayload_start] + 1
            if adstuct_size > 1 and adstuct_size <= adpayload_size:
                adstruct = data[adpayload_start:adpayload_start + adstuct_size]
                # https://www.bluetooth.com/specifications/assigned-numbers/generic-access-profile/
                adstuct_type = adstruct[1]
                if adstuct_type == 0x02:
                    # AD type 'Incomplete List of 16-bit Service Class UUIDs'
                    service_class_uuid16 = (adstruct[2] << 8) | adstruct[3]
                elif adstuct_type == 0x03:
                    # AD type 'Complete List of 16-bit Service Class UUIDs'
                    service_class_uuid16 = (adstruct[2] << 8) | adstruct[3]
                elif adstuct_type == 0x06:
                    # AD type '128-bit Service Class UUIDs'
                    service_class_uuid128 = adstruct[2:]
                elif adstuct_type == 0x08:
                    # AD type 'shortened local name'
                    shortened_local_name = adstruct[2:].decode("utf-8")
                elif adstuct_type == 0x09:
                    # AD type 'complete local name'
                    complete_local_name = adstruct[2:].decode("utf-8")
                elif adstuct_type == 0x16 and adstuct_size > 4:
                    # AD type 'Service Data - 16-bit UUID'
                    service_data_list.append(adstruct)
                elif adstuct_type == 0xFF:
                    # AD type 'Manufacturer Specific Data'
                    man_spec_data_list.append(adstruct)
                    # https://www.bluetooth.com/specifications/assigned-numbers/company-identifiers/
            adpayload_size -= adstuct_size
            adpayload_start += adstuct_size

        while not sensor_data:
            if service_data_list:
                for service_data in service_data_list:
                    # parse data for sensors with service data
                    uuid16 = (service_data[3] << 8) | service_data[2]
                    if uuid16 == 0x181A:
                        # UUID16 = Environmental Sensing (used by ATC or b-parasite)
                        if len(service_data) == 22 or len(service_data) == 20:
                            sensor_data = parse_bparasite(self, service_data, mac, rssi)
                        else:
                            sensor_data = parse_atc(self, service_data, mac, rssi)
                        break
                    elif uuid16 in [0x181B, 0x181D]:
                        # UUID16 = Body Composition and Weight Scale (used by Mi Scale)
                        sensor_data = parse_miscale(self, service_data, mac, rssi)
                        break
<<<<<<< HEAD
                    elif uuid16 in [0x181C, 0x181E]:
                        # UUID16 = User Data and Bond Management (used by BLE HA)
                        sensor_data = parse_ha_ble(self, service_data, uuid16, mac, rssi)
=======
                    elif uuid16 in [0xAA20, 0xAA21, 0xAA22] and complete_local_name == "ECo":
                        # UUID16 = Relsib
                        sensor_data = parse_relsib(self, service_data, mac, rssi)
>>>>>>> 41e06cd2
                        break
                    elif uuid16 == 0xFDCD:
                        # UUID16 = Qingping
                        sensor_data = parse_qingping(self, service_data, mac, rssi)
                        break
                    elif uuid16 == 0xFE95:
                        # UUID16 = Xiaomi
                        sensor_data = parse_xiaomi(self, service_data, mac, rssi)
                        break
                    elif uuid16 == 0xFEAA:
                        # UUID16 = Google (used by Ruuvitag V2/V4)
                        sensor_data = parse_ruuvitag(self, service_data, mac, rssi)
                        break
                    elif uuid16 == 0xFFF9:
                        # UUID16 = FIDO (used by Cleargrass)
                        sensor_data = parse_qingping(self, service_data, mac, rssi)
                        break
                    elif uuid16 in GATT_CHARACTERISTICS and shortened_local_name == "HA_BLE":
                        # HA BLE legacy (deprecated)
                        sensor_data = parse_ha_ble_legacy(self, service_data_list, mac, rssi)
                        break
                    elif uuid16 == 0x2A6E or uuid16 == 0x2A6F:
                        # UUID16 = Temperature and Humidity (used by Teltonika)
                        if len(service_data_list) == 2:
                            service_data = b"".join(service_data_list)
                        sensor_data = parse_teltonika(self, service_data, complete_local_name, mac, rssi)
                        break
                    else:
                        unknown_sensor = True
            elif man_spec_data_list:
                for man_spec_data in man_spec_data_list:
                    # parse data for sensors with manufacturer specific data
                    comp_id = (man_spec_data[3] << 8) | man_spec_data[2]
                    data_len = man_spec_data[0]
                    # Filter on Company Identifier
                    if comp_id == 0x0001 and data_len in [0x09, 0x0C]:
                        # Govee H5101/H5102/H5177
                        sensor_data = parse_govee(self, man_spec_data, mac, rssi)
                        break
                    elif comp_id == 0x004C and man_spec_data[4] == 0x02:
                        # iBeacon
                        sensor_data, tracker_data = parse_ibeacon(self, man_spec_data, mac, rssi)
                        break
                    elif comp_id == 0x00DC and data_len == 0x0E:
                        # Oral-b
                        sensor_data = parse_oral_b(self, man_spec_data, mac, rssi)
                        break
                    elif comp_id == 0x0499:
                        # Ruuvitag V3/V5
                        sensor_data = parse_ruuvitag(self, man_spec_data, mac, rssi)
                        break
                    elif comp_id == 0x1000 and data_len == 0x15:
                        # Moat S2
                        sensor_data = parse_moat(self, man_spec_data, mac, rssi)
                        break
                    elif comp_id == 0x0133 and data_len == 0x11:
                        # BlueMaestro
                        sensor_data = parse_bluemaestro(self, man_spec_data, mac, rssi)
                        break
                    elif comp_id == 0x06D5:
                        # Sensirion
                        sensor_data = parse_sensirion(self, man_spec_data, complete_local_name, mac, rssi)
                        break
                    elif comp_id == 0x8801 and data_len == 0x0C:
                        # Govee H5179
                        sensor_data = parse_govee(self, man_spec_data, mac, rssi)
                        break
                    elif comp_id == 0xAA55 and data_len == 0x14:
                        # Brifit
                        sensor_data = parse_brifit(self, man_spec_data, mac, rssi)
                        break
                    elif comp_id == 0xEC88 and data_len in [0x09, 0x0A, 0x0C]:
                        # Govee H5051/H5071/H5072/H5075/H5074
                        sensor_data = parse_govee(self, man_spec_data, mac, rssi)
                        break
                    elif comp_id == 0xFFFF and data_len == 0x1E:
                        # Kegtron
                        sensor_data = parse_kegtron(self, man_spec_data, mac, rssi)
                        break

                    # Filter on part of the UUID16
                    elif man_spec_data[2] == 0xC0 and data_len == 0x10:
                        # Xiaogui Scale
                        sensor_data = parse_xiaogui(self, man_spec_data, mac, rssi)
                        break
                    elif man_spec_data[3] == 0x82 and data_len == 0x0E:
                        # iNode
                        sensor_data = parse_inode(self, man_spec_data, mac, rssi)
                        break
                    elif man_spec_data[3] in [
                        0x91, 0x92, 0x93, 0x94, 0x95, 0x96, 0x9A, 0x9B, 0x9C, 0x9D
                    ] and data_len == 0x19:
                        # iNode Care Sensors
                        sensor_data = parse_inode(self, man_spec_data, mac, rssi)
                        break

                    # Filter on service class uuid16
                    elif service_class_uuid16 == 0x20AA and data_len == 0x0E:
                        # Jinou BEC07-5
                        sensor_data = parse_jinou(self, man_spec_data, mac, rssi)
                        break
                    elif service_class_uuid16 == 0x5183 and data_len == 0x11:
                        # Govee H5183
                        sensor_data = parse_govee(self, man_spec_data, mac, rssi)
                        break
                    elif service_class_uuid16 == 0xF0FF:
                        if comp_id in [0x0010, 0x0011, 0x0015] and data_len in [0x15, 0x17]:
                            # Thermoplus
                            sensor_data = parse_thermoplus(self, man_spec_data, mac, rssi)
                            break
                        elif (comp_id in [0x0000, 0x0001] or complete_local_name == "iBBQ") and (
                            data_len in [0x0D, 0x0F, 0x13, 0x17]
                        ):
                            # Inkbird iBBQ
                            sensor_data = parse_inkbird(self, man_spec_data, complete_local_name, mac, rssi)
                            break
                        else:
                            unknown_sensor = True

                    # Filter on service class uuid128
                    elif service_class_uuid128 == (
                        b'\xb0\x0a\x09\xec\xd7\x9d\xb8\x93\xba\x42\xd6\x11\x00\x00\x09\xef'
                    ) and data_len in [0x06, 0x08]:
                        # Sensorpush
                        sensor_data = parse_sensorpush(self, man_spec_data, mac, rssi)
                        break

                    # Filter on complete local name
                    elif complete_local_name in ["sps", "tps"] and data_len == 0x0A:
                        # Inkbird IBS-TH
                        sensor_data = parse_inkbird(self, man_spec_data, complete_local_name, mac, rssi)
                        break

                    # Filter on other parts of the manufacturer specific data
                    elif data_len == 0x1B and ((man_spec_data[4] << 8) | man_spec_data[5]) == 0xBEAC:
                        # AltBeacon
                        sensor_data, tracker_data = parse_altbeacon(self, man_spec_data, comp_id, mac, rssi)
                        break
                    else:
                        unknown_sensor = True
            else:
                unknown_sensor = True
            if unknown_sensor and self.report_unknown == "Other":
                _LOGGER.info("Unknown advertisement received: %s", data.hex())
            break

        # check for monitored device trackers
        tracker_id = tracker_data['tracker_id'] if tracker_data and 'tracker_id' in tracker_data else mac
        if tracker_id in self.tracker_whitelist:
            if tracker_data is not None:
                tracker_data.update({"is connected": True})
            else:
                tracker_data = {
                    "is connected": True,
                    "mac": ''.join('{:02X}'.format(x) for x in mac),
                    "rssi": rssi,
                }
        else:
            tracker_data = None

        if self.report_unknown_whitelist:
            if tracker_id in self.report_unknown_whitelist:
                _LOGGER.info("BLE advertisement received from MAC/UUID %s: %s", tracker_id.hex(), data.hex())

        return sensor_data, tracker_data<|MERGE_RESOLUTION|>--- conflicted
+++ resolved
@@ -9,11 +9,8 @@
 from .const import GATT_CHARACTERISTICS
 from .govee import parse_govee
 from .ha_ble import parse_ha_ble
-<<<<<<< HEAD
 from .ha_ble_legacy import parse_ha_ble_legacy
-=======
 from .ibeacon import parse_ibeacon
->>>>>>> 41e06cd2
 from .inkbird import parse_inkbird
 from .inode import parse_inode
 from .jinou import parse_jinou
@@ -142,15 +139,12 @@
                         # UUID16 = Body Composition and Weight Scale (used by Mi Scale)
                         sensor_data = parse_miscale(self, service_data, mac, rssi)
                         break
-<<<<<<< HEAD
                     elif uuid16 in [0x181C, 0x181E]:
                         # UUID16 = User Data and Bond Management (used by BLE HA)
                         sensor_data = parse_ha_ble(self, service_data, uuid16, mac, rssi)
-=======
                     elif uuid16 in [0xAA20, 0xAA21, 0xAA22] and complete_local_name == "ECo":
                         # UUID16 = Relsib
                         sensor_data = parse_relsib(self, service_data, mac, rssi)
->>>>>>> 41e06cd2
                         break
                     elif uuid16 == 0xFDCD:
                         # UUID16 = Qingping
